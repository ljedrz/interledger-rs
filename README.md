--- conflicted
+++ resolved
@@ -3,14 +3,11 @@
 </p>
 
 ---
-> Interledger implementation in Rust :money_with_wings: **boiko-version**
+> Interledger implementation in Rust :money_with_wings:
 
 [![crates.io](https://img.shields.io/crates/v/interledger.svg)](https://crates.io/crates/interledger)
 [![Interledger.rs Documentation](https://docs.rs/interledger/badge.svg)](https://docs.rs/interledger)
-<<<<<<< HEAD
-=======
 [![CircleCI](https://circleci.com/gh/interledger-rs/interledger-rs.svg?style=shield)](https://circleci.com/gh/interledger-rs/interledger-rs)
->>>>>>> 4ce37859
 ![Rust Version](https://img.shields.io/badge/rust-stable-Success)
 [![Docker Image](https://img.shields.io/docker/pulls/interledgerrs/node.svg?maxAge=2592000)](https://hub.docker.com/r/interledgerrs/node/)
 
@@ -85,21 +82,12 @@
 
 Append the `--help` flag to see available options.
 
-<<<<<<< HEAD
-1. `git clone https://github.com/starcard-org/interledger && cd interledger`
-2. `cargo build` (add `--release` to compile the release version, which is slower to compile but faster to run)
-2. `cargo run` (append command line options after a `--` to use the CLI)
-=======
 See [configuration](./docs/configuration.md) for more details on how the node is configured.
->>>>>>> 4ce37859
 
 ## Examples
 
 See the [examples](./examples/README.md) for demos of Interledger functionality and how to use the Interledger.rs implementation.
 
-<<<<<<< HEAD
-=======
 ## Contributing
 
-Contributions are very welcome and if you're interested in getting involved, see [CONTRIBUTING.md](docs/CONTRIBUTING.md). We're more than happy to answer questions and mentor you in making your first contributions to Interledger.rs (even if you've never written in Rust before)!
->>>>>>> 4ce37859
+Contributions are very welcome and if you're interested in getting involved, see [CONTRIBUTING.md](docs/CONTRIBUTING.md). We're more than happy to answer questions and mentor you in making your first contributions to Interledger.rs (even if you've never written in Rust before)!